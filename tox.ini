--- conflicted
+++ resolved
@@ -1,23 +1,10 @@
 [tox]
 skipsdist = True
-<<<<<<< HEAD
-env_list = alerts, kobo
-=======
-env_list = kobotoolbox
->>>>>>> 1aa499b2
+env_list = alerts, kobotoolbox
 
 [testenv]
 setenv =
     PYTHONPATH=.
-
-[testenv:kobotoolbox]
-deps =
-    -r{toxinidir}/f/frizzle/kobotoolbox/kobotoolbox_responses.script.lock
-    -r{toxinidir}/f/frizzle/kobotoolbox/tests/requirements-test.txt
-commands =
-<<<<<<< HEAD
-    pytest {posargs} f/frizzle/kobo
-
 
 [testenv:alerts]
 deps =
@@ -34,6 +21,10 @@
     PORT=10010
 expose =
     TOX_DOCKER_GCS_PORT=10010/tcp
-=======
-    pytest {posargs} f/frizzle/kobotoolbox
->>>>>>> 1aa499b2
+
+[testenv:kobotoolbox]
+deps =
+    -r{toxinidir}/f/frizzle/kobotoolbox/kobotoolbox_responses.script.lock
+    -r{toxinidir}/f/frizzle/kobotoolbox/tests/requirements-test.txt
+commands =
+    pytest {posargs} f/frizzle/kobotoolbox