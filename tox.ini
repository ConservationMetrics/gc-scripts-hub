[tox]
skipsdist = True
<<<<<<< HEAD
env_list = kobo, comapeo_observations
=======
env_list = kobotoolbox
>>>>>>> 1aa499b2

[testenv]
setenv =
    PYTHONPATH=.

[testenv:kobotoolbox]
deps =
    -r{toxinidir}/f/frizzle/kobotoolbox/kobotoolbox_responses.script.lock
    -r{toxinidir}/f/frizzle/kobotoolbox/tests/requirements-test.txt
commands =
<<<<<<< HEAD
    pytest {posargs} f/frizzle/kobo

[testenv:comapeo_observations]
deps =
    -r{toxinidir}/f/frizzle/comapeo/comapeo_observations.script.lock
    -r{toxinidir}/f/frizzle/comapeo/tests/requirements-test.txt
commands =
    pytest {posargs} f/frizzle/comapeo
=======
    pytest {posargs} f/frizzle/kobotoolbox
>>>>>>> 1aa499b2
<|MERGE_RESOLUTION|>--- conflicted
+++ resolved
@@ -1,10 +1,6 @@
 [tox]
 skipsdist = True
-<<<<<<< HEAD
-env_list = kobo, comapeo_observations
-=======
-env_list = kobotoolbox
->>>>>>> 1aa499b2
+env_list = kobotoolbox, comapeo_observations
 
 [testenv]
 setenv =
@@ -15,8 +11,7 @@
     -r{toxinidir}/f/frizzle/kobotoolbox/kobotoolbox_responses.script.lock
     -r{toxinidir}/f/frizzle/kobotoolbox/tests/requirements-test.txt
 commands =
-<<<<<<< HEAD
-    pytest {posargs} f/frizzle/kobo
+    pytest {posargs} f/frizzle/kobotoolbox
 
 [testenv:comapeo_observations]
 deps =
@@ -24,6 +19,3 @@
     -r{toxinidir}/f/frizzle/comapeo/tests/requirements-test.txt
 commands =
     pytest {posargs} f/frizzle/comapeo
-=======
-    pytest {posargs} f/frizzle/kobotoolbox
->>>>>>> 1aa499b2
