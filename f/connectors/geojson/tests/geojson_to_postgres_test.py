--- conflicted
+++ resolved
@@ -64,11 +64,7 @@
 
 
 def test_transform_geojson_data_with_missing_ids():
-<<<<<<< HEAD
-    """Test that features without IDs get auto-generated UUIDs."""
-=======
     """Test that features without IDs get auto-generated random UUIDs."""
->>>>>>> 9272c3d2
     # Create a temporary GeoJSON file without IDs
     geojson_data = {
         "type": "FeatureCollection",
@@ -121,11 +117,7 @@
 
 
 def test_transform_geojson_data_all_missing_ids():
-<<<<<<< HEAD
-    """Test that all features without IDs get unique auto-generated UUIDs."""
-=======
     """Test that all features without IDs get unique auto-generated random UUIDs."""
->>>>>>> 9272c3d2
     # Create a temporary GeoJSON file with no IDs
     geojson_data = {
         "type": "FeatureCollection",
@@ -164,13 +156,8 @@
         Path(temp_path).unlink()
 
 
-<<<<<<< HEAD
-def test_transform_geojson_data_deterministic_ids():
-    """Test that deterministic IDs are generated consistently for the same content."""
-=======
 def test_transform_geojson_data_random_uuids():
     """Test that random UUIDs are generated for features without IDs."""
->>>>>>> 9272c3d2
     # Create a temporary GeoJSON file with no IDs
     geojson_data = {
         "type": "FeatureCollection",
@@ -192,17 +179,6 @@
         transformed_data_1 = transform_geojson_data(temp_path)
         transformed_data_2 = transform_geojson_data(temp_path)
 
-<<<<<<< HEAD
-        # Check that the same feature generates the same ID both times
-        assert len(transformed_data_1) == 1
-        assert len(transformed_data_2) == 1
-        assert transformed_data_1[0]["_id"] == transformed_data_2[0]["_id"]
-
-        # Check that the ID is a valid UUID string
-        feature_id = transformed_data_1[0]["_id"]
-        assert len(feature_id) == 36  # UUID length
-        assert feature_id.count("-") == 4  # UUID format
-=======
         # Check that different random UUIDs are generated each time
         assert len(transformed_data_1) == 1
         assert len(transformed_data_2) == 1
@@ -215,7 +191,6 @@
         assert feature_id_1.count("-") == 4  # UUID format
         assert len(feature_id_2) == 36  # UUID length
         assert feature_id_2.count("-") == 4  # UUID format
->>>>>>> 9272c3d2
 
     finally:
         # Clean up
