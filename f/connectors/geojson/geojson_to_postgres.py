# requirements:
# psycopg2-binary

import hashlib
import json
import logging
import uuid
from pathlib import Path

from f.common_logic.db_operations import StructuredDBWriter, conninfo, postgresql

logging.basicConfig(level=logging.INFO)
logger = logging.getLogger(__name__)


def main(
    db: postgresql,
    db_table_name: str,
    geojson_path: str,
    attachment_root: str = "/persistent-storage/datalake/",
    delete_geojson_file: bool = False,
):
    geojson_path = Path(attachment_root) / Path(geojson_path)
    transformed_geojson_data = transform_geojson_data(geojson_path)

    db_writer = StructuredDBWriter(
        conninfo(db),
        db_table_name,
        use_mapping_table=False,
        reverse_properties_separated_by=None,
    )
    db_writer.handle_output(transformed_geojson_data)

    if delete_geojson_file:
        delete_geojson_file(geojson_path)


def _generate_deterministic_id(feature):
    """
    Generate a deterministic UUID based on feature content.

    Parameters
    ----------
    feature : dict
        GeoJSON feature object.

    Returns
    -------
    str
        Deterministic UUID string based on feature content.
    """
    # Create a canonical representation of the feature for hashing
    # Include geometry and properties, but exclude any existing id
    content_for_hash = {
        "type": feature["type"],
        "geometry": feature["geometry"],
        "properties": feature.get("properties", {}),
    }

    # Convert to JSON string with sorted keys for consistent hashing
    content_json = json.dumps(content_for_hash, sort_keys=True, separators=(",", ":"))

    # Create MD5 hash of the content
    content_hash = hashlib.md5(content_json.encode("utf-8")).hexdigest()

    # Convert hash to UUID format (using UUID namespace for deterministic generation)
    # This ensures the result looks like a proper UUID
    deterministic_uuid = uuid.uuid5(uuid.NAMESPACE_DNS, content_hash)

    return str(deterministic_uuid)


def transform_geojson_data(geojson_path):
    """
    Transforms GeoJSON data from a file into a list of dictionaries suitable for database insertion.

    Parameters
    ----------
    geojson_path : str or Path
        The file path to the GeoJSON file.

    Returns
    -------
    list
        A list of dictionaries where each dictionary represents a GeoJSON feature with keys:
<<<<<<< HEAD
        '_id' for the feature's unique identifier (generated if not present in source),
=======
        '_id' for the feature's unique identifier (random UUID if not present in source),
>>>>>>> 9272c3d2
        'g__type' for the geometry type,
        'g__coordinates' for the geometry coordinates,
        and any additional properties from the feature.
    """
    with open(geojson_path, "r") as f:
        geojson_data = json.load(f)

    transformed_geojson_data = []
    for i, feature in enumerate(geojson_data["features"]):
<<<<<<< HEAD
        # Generate unique ID if not present in the feature
        feature_id = feature.get("id")
        if feature_id is None:
            # Generate deterministic UUID based on feature content
            feature_id = _generate_deterministic_id(feature)
            logger.info(f"Generated deterministic ID for feature {i}: {feature_id}")
=======
        # TODO: consider using a more deterministic ID generation method,
        # once we are ready to tackle the challenge of appending data
        # to existing tables with existing IDs
        feature_id = feature.get("id", str(uuid.uuid4()))
>>>>>>> 9272c3d2

        transformed_feature = {
            "_id": feature_id,
            "g__type": feature["geometry"]["type"],
            "g__coordinates": feature["geometry"]["coordinates"],
            **feature.get("properties", {}),
        }
        transformed_geojson_data.append(transformed_feature)
    return transformed_geojson_data


def delete_geojson_file(
    geojson_path: str,
):
    """
    Deletes the GeoJSON file after processing.

    Parameters
    ----------
    geojson_path : str
        The path to the GeoJSON file to delete.
    """
    try:
        geojson_path.unlink()
        logger.info(f"Deleted GeoJSON file: {geojson_path}")
    except FileNotFoundError:
        logger.warning(f"GeoJSON file not found: {geojson_path}")
    except Exception as e:
        logger.error(f"Error deleting GeoJSON file: {e}")
        raise<|MERGE_RESOLUTION|>--- conflicted
+++ resolved
@@ -1,7 +1,6 @@
 # requirements:
 # psycopg2-binary
 
-import hashlib
 import json
 import logging
 import uuid
@@ -35,41 +34,6 @@
         delete_geojson_file(geojson_path)
 
 
-def _generate_deterministic_id(feature):
-    """
-    Generate a deterministic UUID based on feature content.
-
-    Parameters
-    ----------
-    feature : dict
-        GeoJSON feature object.
-
-    Returns
-    -------
-    str
-        Deterministic UUID string based on feature content.
-    """
-    # Create a canonical representation of the feature for hashing
-    # Include geometry and properties, but exclude any existing id
-    content_for_hash = {
-        "type": feature["type"],
-        "geometry": feature["geometry"],
-        "properties": feature.get("properties", {}),
-    }
-
-    # Convert to JSON string with sorted keys for consistent hashing
-    content_json = json.dumps(content_for_hash, sort_keys=True, separators=(",", ":"))
-
-    # Create MD5 hash of the content
-    content_hash = hashlib.md5(content_json.encode("utf-8")).hexdigest()
-
-    # Convert hash to UUID format (using UUID namespace for deterministic generation)
-    # This ensures the result looks like a proper UUID
-    deterministic_uuid = uuid.uuid5(uuid.NAMESPACE_DNS, content_hash)
-
-    return str(deterministic_uuid)
-
-
 def transform_geojson_data(geojson_path):
     """
     Transforms GeoJSON data from a file into a list of dictionaries suitable for database insertion.
@@ -83,11 +47,7 @@
     -------
     list
         A list of dictionaries where each dictionary represents a GeoJSON feature with keys:
-<<<<<<< HEAD
-        '_id' for the feature's unique identifier (generated if not present in source),
-=======
         '_id' for the feature's unique identifier (random UUID if not present in source),
->>>>>>> 9272c3d2
         'g__type' for the geometry type,
         'g__coordinates' for the geometry coordinates,
         and any additional properties from the feature.
@@ -97,19 +57,10 @@
 
     transformed_geojson_data = []
     for i, feature in enumerate(geojson_data["features"]):
-<<<<<<< HEAD
-        # Generate unique ID if not present in the feature
-        feature_id = feature.get("id")
-        if feature_id is None:
-            # Generate deterministic UUID based on feature content
-            feature_id = _generate_deterministic_id(feature)
-            logger.info(f"Generated deterministic ID for feature {i}: {feature_id}")
-=======
         # TODO: consider using a more deterministic ID generation method,
         # once we are ready to tackle the challenge of appending data
         # to existing tables with existing IDs
         feature_id = feature.get("id", str(uuid.uuid4()))
->>>>>>> 9272c3d2
 
         transformed_feature = {
             "_id": feature_id,
