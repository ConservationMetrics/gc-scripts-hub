--- conflicted
+++ resolved
@@ -593,7 +593,6 @@
                             data_source = alert["data_source"]
                             source_file_name = alert["source_file_name"]
 
-<<<<<<< HEAD
                             columns = [
                                 "_id",
                                 "alert_id",
@@ -615,11 +614,11 @@
                                 "territory_id",
                                 "territory_name",
                                 "year_detec",
-                                "source",
                                 "g__type",
                                 "g__coordinates",
                                 "length_alert_km",
-                                "alert_source",
+                                "data_source",
+                                "source_file_name",
                             ]
 
                             values = [
@@ -643,48 +642,15 @@
                                 territory_id,
                                 territory_name,
                                 year_detec,
-                                source,
                                 g__type,
                                 g__coordinates,
                                 length_alert_km,
-                                alert_source,
+                                data_source,
+                                source_file_name,
                             ]
 
                             result_inserted_count, result_updated_count = (
                                 self._safe_insert(cursor, table_name, columns, values)
-=======
-                            query = f"""INSERT INTO {table_name} (_id, alert_id, alert_type, area_alert_ha, basin_id, confidence, count, date_end_t0, date_end_t1, date_start_t0, date_start_t1, grid, label, length_alert_km, month_detec, sat_detect_prefix, sat_viz_prefix, satellite, territory_id, territory_name, year_detec, g__type, g__coordinates, data_source, source_file_name ) VALUES (%s, %s, %s, %s, %s, %s, %s, %s, %s, %s, %s, %s, %s, %s, %s, %s, %s, %s, %s, %s, %s, %s, %s, %s, %s);"""
-
-                            cursor.execute(
-                                query,
-                                (
-                                    _id,
-                                    alert_id,
-                                    alert_type,
-                                    area_alert_ha,
-                                    basin_id,
-                                    confidence,
-                                    count,
-                                    date_end_t0,
-                                    date_end_t1,
-                                    date_start_t0,
-                                    date_start_t1,
-                                    grid,
-                                    length_alert_km,
-                                    label,
-                                    month_detec,
-                                    sat_detect_prefix,
-                                    sat_viz_prefix,
-                                    satellite,
-                                    territory_id,
-                                    territory_name,
-                                    year_detec,
-                                    g__type,
-                                    g__coordinates,
-                                    data_source,
-                                    source_file_name,
-                                ),
->>>>>>> 071276ae
                             )
                             inserted_count += result_inserted_count
                             updated_count += result_updated_count
@@ -719,7 +685,6 @@
                     year = metadata.get("year")
                     data_source = metadata.get("data_source")
 
-<<<<<<< HEAD
                     columns = [
                         "_id",
                         "territory_id",
@@ -729,7 +694,7 @@
                         "total_alerts",
                         "description_alerts",
                         "confidence",
-                        "alert_source",
+                        "data_source",
                     ]
 
                     values = [
@@ -741,29 +706,11 @@
                         total_alerts,
                         description_alerts,
                         confidence,
-                        alert_source,
+                        data_source,
                     ]
 
                     self._safe_insert(
                         cursor, f"{table_name}__metadata", columns, values
-=======
-                    query = f"""INSERT INTO {table_name}__metadata (_id, confidence, description_alerts, month, territory_id, total_alerts, type_alert, year, data_source) VALUES (%s, %s, %s, %s, %s, %s, %s, %s, %s);"""
-
-                    # Execute the query
-                    cursor.execute(
-                        query,
-                        (
-                            _id,
-                            confidence,
-                            description_alerts,
-                            month,
-                            total_alerts,
-                            territory_id,
-                            type_alert,
-                            year,
-                            data_source,
-                        ),
->>>>>>> 071276ae
                     )
 
                     conn.commit()
