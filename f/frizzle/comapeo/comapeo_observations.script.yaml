--- conflicted
+++ resolved
@@ -23,11 +23,10 @@
       originalType: string
     comapeo:
       type: object
-<<<<<<< HEAD
+      description: A server URL and access token pair to connect to a CoMapeo archive server.
+    comapeo:
+      type: object
       description: 'A server URL and access token pair to connect to a CoMapeo archive server.'
-=======
-      description: A server URL and access token pair to connect to a CoMapeo archive server.
->>>>>>> 1aa499b2
       default: null
       format: resource-c_comapeo_server
       originalType: string
@@ -58,8 +57,4 @@
       originalType: string
   required:
     - db
-<<<<<<< HEAD
-=======
-    - comapeo_server_base_url
->>>>>>> 1aa499b2
     - comapeo