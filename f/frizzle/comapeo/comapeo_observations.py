# requirements:
# psycopg2-binary
# requests~=2.32

import logging
import mimetypes
import os
import re

import psycopg2
from psycopg2 import errors
import requests

# type names that refer to Windmill Resources
postgresql = dict
c_comapeo_server = dict

logging.basicConfig(level=logging.INFO)
logger = logging.getLogger(__name__)


def conninfo(db: postgresql):
    """Convert a `postgresql` Windmill Resources to psycopg-style connection string"""
<<<<<<< HEAD
    return " ".join(f"{k}={v}" for k, v in db.items())
=======
    # password is optional
    password_part = f" password={db['password']}" if "password" in db else ""
    conn = "dbname={dbname} user={user} host={host} port={port}".format(**db)
    return conn + password_part
>>>>>>> 1aa499b2


def main(
    comapeo_server: c_comapeo_server,
    comapeo_project_blocklist: list,
    db: postgresql,
    db_table_prefix: str = "comapeo",
    attachment_root: str = "/frizzle-persistent-storage/datalake",
):
    comapeo_projects = fetch_comapeo_projects(comapeo_server, comapeo_project_blocklist)

    # Run culminates in success if there were no projects returned by the API
    if len(comapeo_projects) == 0:
        logger.info(
            "No projects fetched. Skipping data processing and database writing."
        )
        return

    logger.info(f"Fetched {len(comapeo_projects)} projects.")

    comapeo_data, attachment_failed = download_and_transform_comapeo_data(
        comapeo_server,
        comapeo_projects,
        db_table_prefix,
        attachment_root,
    )
    logger.info(
        f"Downloaded {sum(len(observations) for observations in comapeo_data.values())} observations from {len(comapeo_data)} projects."
    )

    db_writer = CoMapeoDBWriter(conninfo(db))
    db_writer.handle_output(comapeo_data)

    logging.info(
        f"Wrote response content to database table(s) with prefix [{db_table_prefix}]"
    )

    if attachment_failed:
        raise RuntimeError("Some attachments failed to download.")


def fetch_comapeo_projects(comapeo_server, comapeo_project_blocklist):
    """
    Fetches a list of projects from the CoMapeo API, excluding any projects
    specified in the blocklist.

    Parameters
    ----------
    comapeo_server: dict
        A dictionary containing the 'server_url' and 'access_token' keys for the CoMapeo server.
    comapeo_project_blocklist : list
        A list of project IDs to be excluded from the fetched results.

    Returns
    -------
    list
        A list of dictionaries, each containing the 'project_id' and 'project_name'
        of a project fetched from the CoMapeo API, excluding those in the blocklist.
    """

    server_url = comapeo_server["server_url"]
    access_token = comapeo_server["access_token"]

    url = f"{server_url}/projects"
    headers = {"Authorization": f"Bearer {access_token}"}
    payload = {}
    logger.info("Fetching projects from CoMapeo API...")
    response = requests.request("GET", url, headers=headers, data=payload)

    response.raise_for_status()
    results = response.json().get("data", [])

    comapeo_projects = [
        {
            "project_id": res.get("projectId"),
            "project_name": res.get("name"),
        }
        for res in results
    ]

    if comapeo_project_blocklist:
        logger.info(f"Blocked projects found: {comapeo_project_blocklist}")
        comapeo_projects = [
            project
            for project in comapeo_projects
            if project["project_id"] not in comapeo_project_blocklist
        ]

    return comapeo_projects


def download_attachment(url, headers, save_path):
    """
    Downloads a file from a specified URL and saves it to a given path.

    Parameters
    ----------
    url : str
        The URL of the file to be downloaded.
    headers : dict
        A dictionary of HTTP headers to send with the request, such as authentication tokens.
    save_path : str
        The file system path where the downloaded file will be saved.

    Returns
    -------
    str or None
        The name of the file if the download is successful, or None if an error occurs.

    Notes
    -----
    The function attempts to determine the file extension based on the 'Content-Type'
    header of the HTTP response from the CoMapeo Server. If the 'Content-Type' is not recognized,
    the file will be saved without an extension.

    The function intentionally does not raise exceptions. Instead, it logs errors and returns None,
    allowing the caller to handle the download failure gracefully.
    """
    try:
        response = requests.get(url, headers=headers)
        response.raise_for_status()

        content_type = response.headers.get("Content-Type", "")
        extension = mimetypes.guess_extension(content_type) or ""

        file_name = os.path.basename(url) + extension
        os.makedirs(os.path.dirname(save_path), exist_ok=True)
        with open(save_path, "wb") as f:
            f.write(response.content)
        logger.info("Download completed.")
        return file_name

    except Exception as e:
        logger.error(f"Exception during download: {e}")
        return None


def camel_to_snake(name):
    return re.sub("([a-z0-9])([A-Z])", r"\1_\2", name).lower()


def download_and_transform_comapeo_data(
    comapeo_server,
    comapeo_projects,
    db_table_prefix,
    attachment_root,
):
    """
    Downloads and transforms CoMapeo project data from the API, converting it into a structured format and downloading any associated attachments.

    Parameters
    ----------
    comapeo_server : dict
        A dictionary containing the 'server_url' and 'access_token' keys for the CoMapeo server.
    comapeo_projects : list
        A list of dictionaries, each containing 'project_id' and 'project_name' for the projects to be processed.
    db_table_prefix : str
        The prefix to be used for database table names.
    attachment_root : str
        The root directory where attachments will be saved.

    Returns
    -------
    tuple
        A tuple containing:
        - comapeo_data : dict
            A dictionary where keys are project names and values are lists of observations.
        - attachment_failed : bool
            A flag indicating if any attachment downloads failed.
    """

    server_url = comapeo_server["server_url"]
    access_token = comapeo_server["access_token"]

    comapeo_data = {}
    attachment_failed = False
    for index, project in enumerate(comapeo_projects):
        project_id = project["project_id"]
        project_name = project["project_name"]
        sanitized_project_name = re.sub(r"\W+", "_", project_name).lower()
        final_project_name = f"{db_table_prefix + '_' if db_table_prefix else ''}{sanitized_project_name}"

        # Download the project data
        url = f"{server_url}/projects/{project_id}/observations"
        headers = {
            "Authorization": f"Bearer {access_token}",
        }

        logger.info(f"Fetching project {index + 1} (ID: {project_id})...")
        response = requests.get(url, headers=headers)
        current_project_data = []

        try:
            current_project_data = response.json().get("data", [])
        except requests.exceptions.JSONDecodeError:
            logger.error("Failed to decode JSON from response.")
            logger.info("Response received: ", response.text)
            raise ValueError("Invalid JSON response received from server.")

        for observation in current_project_data:
            observation["project_name"] = project_name
            observation["project_id"] = project_id

            # Convert keys from camelCase to snake_case
            observation = {
                ("docId" if k == "docId" else camel_to_snake(k)): v
                for k, v in observation.items()
            }

            # Create g__coordinates field
            if "lat" in observation and "lon" in observation:
                observation["g__coordinates"] = (
                    f"[{observation['lon']}, {observation['lat']}]"
                )

            # Transform tags
            if "tags" in observation:
                for key, value in observation["tags"].items():
                    new_key = key.replace("-", "_")
                    observation[new_key] = value
                del observation["tags"]

            # Download attachments
            if "attachments" in observation:
                filenames = []
                for attachment in observation["attachments"]:
                    if "url" in attachment:
                        logger.info(attachment["url"])
                        file_name = download_attachment(
                            attachment["url"],
                            headers,
                            os.path.join(
                                attachment_root,
                                "comapeo",
                                sanitized_project_name,
                                "attachments",
                                os.path.basename(attachment["url"]),
                            ),
                        )
                        if file_name is not None:
                            filenames.append(file_name)
                        else:
                            logger.error(
                                f"Attachment download failed for URL: {attachment['url']}. Skipping attachment."
                            )
                            attachment_failed = True

                observation["attachments"] = ", ".join(filenames)

        # Store observations in a dictionary with project_id as key
        comapeo_data[final_project_name] = current_project_data

        logger.info(
            f"Project {index + 1} (ID: {project_id}, name: {project_name}): Processed {len(current_project_data)} observation(s)."
        )
    return comapeo_data, attachment_failed


class CoMapeoDBWriter:
    """
    Converts unstructured CoMapeo observations data to structured SQL tables.
    """

    def __init__(self, db_connection_string):
        """
        Initializes the CoMapeoIOManager with the provided connection string and form response table to be used.
        """
        self.db_connection_string = db_connection_string

    def _get_conn(self):
        """
        Establishes a connection to the PostgreSQL database using the class's configured connection string.
        """
        return psycopg2.connect(dsn=self.db_connection_string)

    def _inspect_schema(self, table_name):
        """
        Fetches the column names of the given table.
        """
        conn = self._get_conn()
        cursor = conn.cursor()
        cursor.execute(
            f"SELECT column_name FROM information_schema.columns WHERE table_name = '{table_name}'"
        )
        columns = [row[0] for row in cursor.fetchall()]
        cursor.close()
        conn.close()
        return columns

    def _table_exists(self, cursor, table_name):
        """
        Checks if the given table exists in the database.
        """
        cursor.execute(
            """
        SELECT EXISTS (
          SELECT FROM information_schema.tables 
          WHERE table_schema = 'public'
          AND table_name = %s
        );
        """,
            (table_name,),
        )
        return cursor.fetchone()[0]

    def _create_missing_fields(self, table_name, missing_columns):
        """
        Generates and executes SQL statements to add missing fields to the table.
        """
        try:
            with self._get_conn() as conn, conn.cursor() as cursor:
                # Check if the table exists and create it if it doesn't
                if not self._table_exists(cursor, table_name):
                    cursor.execute(f"""
                    CREATE TABLE public.{table_name} (
                        _id TEXT PRIMARY KEY);
                    """)
                    logger.info(f"Table {table_name} created.")

                for sanitized_column in missing_columns:
                    # it's pkey of the table
                    if sanitized_column == "_id":
                        continue
                    try:
                        cursor.execute(f"""
                        ALTER TABLE {table_name} 
                        ADD COLUMN "{sanitized_column}" TEXT;
                        """)
                    except errors.DuplicateColumn:
                        logger.error(
                            f"Skipping insert due to DuplicateColumn, this form column has been accounted for already in the past: {sanitized_column}"
                        )
                        continue
                    except Exception as e:
                        logger.error(
                            f"An error occurred while creating missing column: {sanitized_column} for {table_name}: {e}"
                        )
                        raise
        finally:
            conn.close()

    def handle_output(self, outputs):
        """
        Inserts CoMapeo project data into a PostgreSQL database. For each project, it checks the database schema and adds any missing fields. It then constructs and executes SQL insert queries to store the data in separate tables for each project. After processing all data, it commits the transaction and closes the database connection.
        """
        conn = self._get_conn()
        cursor = conn.cursor()

        comapeo_projects = outputs

        for project_name, project_data in comapeo_projects.items():
            existing_fields = self._inspect_schema(project_name)
            rows = []
            for entry in project_data:
                sanitized_entry = {
                    ("_id" if k == "docId" else k): v for k, v in entry.items()
                }
                rows.append(sanitized_entry)

            missing_field_keys = set()
            for row in rows:
                missing_field_keys.update(set(row.keys()).difference(existing_fields))

            if missing_field_keys:
                self._create_missing_fields(project_name, missing_field_keys)

            logger.info(f"Inserting {len(rows)} submissions into DB.")

            for row in rows:
                try:
                    # Wrap column names in single quotes
                    columns = ", ".join(f'"{name}"' for name in row.keys())

                    # Prepare the values list, converting None to 'NULL'
                    values = [
                        f"{value}" if value is not None else None
                        for value in row.values()
                    ]

                    # Construct the insert query
                    insert_query = f"INSERT INTO {project_name} ({columns}) VALUES ({', '.join(['%s'] * len(row))});"

                    cursor.execute(insert_query, tuple(values))
                except errors.UniqueViolation:
                    logger.debug(
                        f"Skipping insertion of rows to {project_name} due to UniqueViolation, this _id has been accounted for already in the past."
                    )
                    conn.rollback()
                    continue
                except Exception as e:
                    logger.error(f"Error inserting data: {e}, {type(e).__name__}")
                    conn.rollback()

                try:
                    conn.commit()
                except Exception as e:
                    logger.error(f"Error committing transaction: {e}")
                    conn.rollback()

        cursor.close()
        conn.close()<|MERGE_RESOLUTION|>--- conflicted
+++ resolved
@@ -21,14 +21,10 @@
 
 def conninfo(db: postgresql):
     """Convert a `postgresql` Windmill Resources to psycopg-style connection string"""
-<<<<<<< HEAD
-    return " ".join(f"{k}={v}" for k, v in db.items())
-=======
     # password is optional
     password_part = f" password={db['password']}" if "password" in db else ""
     conn = "dbname={dbname} user={user} host={host} port={port}".format(**db)
     return conn + password_part
->>>>>>> 1aa499b2
 
 
 def main(
