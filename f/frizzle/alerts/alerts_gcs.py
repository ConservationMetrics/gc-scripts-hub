--- conflicted
+++ resolved
@@ -388,14 +388,13 @@
 
     def _create_alerts_table(self, table_name):
         with self._get_conn() as conn, conn.cursor() as cursor:
-<<<<<<< HEAD
             query = sql.SQL("""
             CREATE TABLE IF NOT EXISTS {table_name}
             (
                 _id character varying(36) NOT NULL,
                 -- These are found in "properties" of an alert Feature:
                 alert_type text,
-                area_alert_ha double precision,
+                area_alert_ha double precision,  -- only present for polygon
                 basin_id bigint,
                 count bigint,
                 date_end_t0 text,
@@ -422,43 +421,6 @@
             """).format(table_name=sql.Identifier(table_name))
             cursor.execute(query)
             conn.commit()
-=======
-            if not self._table_exists(cursor, table_name):
-                query = f"""
-                CREATE TABLE {table_name}
-                (
-                    _id character varying(36) NOT NULL,
-                    -- These are found in "properties" of an alert Feature:
-                    alert_type text,
-                    area_alert_ha double precision,  -- only present for polygon
-                    basin_id bigint,
-                    count bigint,
-                    date_end_t0 text,
-                    date_end_t1 text,
-                    date_start_t0 text,
-                    date_start_t1 text,
-                    grid bigint,
-                    label bigint,
-                    month_detec text,
-                    sat_detect_prefix text,
-                    sat_viz_prefix text,
-                    satellite text,
-                    territory_id bigint,
-                    territory_name text,
-                    year_detec text,
-                    length_alert_km double precision,  -- only present for linestring
-                    -- Deconstruct the "geometry" of a Feature:
-                    g__type text,
-                    g__coordinates text,
-                    -- Added by us
-                    source text,
-                    alert_source text
-                );
-                """
-                cursor.execute(query)
-                conn.commit()
-                logger.info(f"Table {table_name} created.")
->>>>>>> 34546c23
 
     def handle_output(self, geojsons, metadatas):
         """
