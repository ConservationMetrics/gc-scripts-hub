# requirements:
# google-auth
# google-cloud~=0.34.0
# google-cloud-storage~=2.13
# pandas~=2.2
# pillow~=10.3
# psycopg2-binary
# requests~=2.32

import hashlib
import json
import logging
import os
import uuid

import pandas as pd
import psycopg2
from google.cloud import storage as gcs
from google.oauth2.service_account import Credentials
from PIL import Image
from psycopg2 import errors

# type names that refer to Windmill Resources
gcp_service_account = dict
postgresql = dict

logging.basicConfig(level=logging.INFO)
logger = logging.getLogger(__name__)


def conninfo(db: postgresql):
<<<<<<< HEAD
    """Convert a `postgresql` Windmill Resource to psycopg-style connection string"""
    return " ".join(f"{k}={v}" for k, v in db.items())
=======
    """Convert a `postgresql` Windmill Resources to psycopg-style connection string"""
    # password is optional
    password_part = f" password={db['password']}" if "password" in db else ""
    conn = "dbname={dbname} user={user} host={host} port={port}".format(**db)
    return conn + password_part
>>>>>>> 1aa499b2


def main(
    gcp_service_acct: gcp_service_account,
    alerts_bucket: str,
    territory_id: int,
    db: postgresql,
    db_table_name: str,
    destination_path: str = "/frizzle-persistent-storage/datalake/change_detection/alerts",
):
    """
    Wrapper around _main() that instantiates the GCP client.
    """
    gcp_credential = Credentials.from_service_account_info(gcp_service_acct)
    storage_client = gcs.Client(
        credentials=gcp_credential, project=gcp_service_acct["project_id"]
    )

    return _main(
        storage_client, alerts_bucket, territory_id, db, db_table_name, destination_path
    )


def _main(
    storage_client: gcs.Client,
    alerts_bucket: str,
    territory_id: int,
    db: postgresql,
    db_table_name: str,
    destination_path: str,
):
    """Download alerts to warehouse storage and index them in a database.

    Parameters
    ----------
    storage_client : google.cloud.storage.Client
    alerts_bucket : str
        The name of the GCS bucket containing alerts.
    territory_id : int
        The ID of the territory for which alerts are being processed.
    db : postgresql
        A dictionary containing database connection parameters.
    db_table_name : str
        The name of the database table to write alerts to.
    destination_path : str, optional
        The local directory to save files

    Returns
    -------
    None
    """
    alerts_metadata_filename = "alerts_history.csv"

    downloaded_files = sync_gcs_to_local(
        destination_path,
        storage_client,
        alerts_bucket,
        territory_id,
        alerts_metadata_filename,
    )
    gjson_and_metas = process_files(
        destination_path, downloaded_files, territory_id, alerts_metadata_filename
    )
    outputs = load_alerts_to_postgis(destination_path, gjson_and_metas)

    db_writer = AlertsDBWriter(conninfo(db), db_table_name)
    db_writer.handle_output(outputs)
    logger.info(f"Wrote response content to database table [{db_table_name}]")


def _get_tif_rel_filepath(blob_name, local_file_path, territory_id):
    """Generate the relative file path for a TIF file based on its blob name and local path.

    Example
    -------
    If the local_file_path is '/datalake/change_detection/alerts/2023/01/alert_12345.tif'
    and territory_id is 1, the function will return '1/2023/01/12345/images'.

    Parameters
    ----------
    blob_name : str
        ignored - TODO remove
    local_file_path : str
        The local file path where the file is stored.
    territory_id : int
        The ID of the territory for which the file is being processed.

    Returns
    -------
    str
        The relative file path for the TIF file.
    """
    year = local_file_path.split("/")[-3]
    month = local_file_path.split("/")[-2]
    filename = local_file_path.split("/")[-1]
    alert_id = filename.split(".")[0].split("_")[-1]
    filepath = os.path.join(str(territory_id), year, month, alert_id, "images")
    return filepath


def sync_gcs_to_local(
    dst_path, storage_client, bucket_name, territory_id, alerts_metadata_filename
):
    """Download files from a GCS bucket to a local directory.

    Parameters
    ----------
    dst_path : str
        The local directory where files will be downloaded.
    storage_client : google.cloud.storage.Client
    bucket_name : str
        The name of the GCS bucket to download from.
    territory_id : int
        The path prefix for which files shuold be downloaded.
    alerts_metadata_filename : str
        An additional file to download: mean tto be the filename containing alerts metadata.

    Returns
    -------
    set of str
        the (local) file names that were written.

    FIXME: Ensure dst_path exists before downloading files.
    FIXME: sync, don't brute-force re-download files that already exist - see #6
    """
    bucket = storage_client.bucket(bucket_name)

    # List all files in the GCS bucket
    prefix = f"{territory_id}/"
    files_to_download = set(blob.name for blob in bucket.list_blobs(prefix=prefix))

    assert (
        len(files_to_download) > 0
    ), f"No files found to download in bucket '{bucket_name}' with that prefix."

    # Add metadata csv file at the bucket level
    # TODO: once we have SAs per community and folder, they would need object level read access for this file
    files_to_download.add(alerts_metadata_filename)

    logger.info(
        f"Found {len(files_to_download)} files to download from bucket '{bucket_name}'."
    )

    # Download new or updated files from the GCS bucket to the local directory
    for blob_name in files_to_download:
        blob = bucket.blob(blob_name)
        local_file_path = os.path.join(dst_path, blob_name)
        filename = local_file_path.split("/")[-1]

        logger.info(f"Downloading file: {filename}")

        if filename.lower().endswith(".tif") or filename.lower().endswith(".tiff"):
            rel_filepath = os.path.join(
                dst_path,
                _get_tif_rel_filepath(blob_name, local_file_path, territory_id),
            )
        # if non-tif such as csv or geojson
        else:
            rel_filepath = os.path.dirname(local_file_path)

        if not os.path.exists(rel_filepath):
            os.makedirs(rel_filepath)

        blob.download_to_filename(os.path.join(rel_filepath, filename))

    return files_to_download


def sha256sum(filename, bufsize=128 * 1024):
    """
    Calculate the SHA-256 checksum of a file to ensure that `process_files` asset processes only new versions of `alerts_metadata.csv` (filename).

    This function reads the file in chunks to avoid loading the entire file into memory, which is particularly useful for large files.

    Parameters
    ----------
    filename : str
        The path to the file whose checksum needs to be calculated.
    bufsize : int (optional)
        The size of the buffer used for reading the file in chunks. Default is 128 KB.

    Returns
    -------
    str
        The hexadecimal representation of the SHA-256 checksum of the file.
    """
    h = hashlib.sha256()
    buffer = bytearray(bufsize)
    buffer_view = memoryview(buffer)
    with open(filename, "rb", buffering=0) as f:
        while True:
            n = f.readinto(buffer_view)
            if not n:
                break
            h.update(buffer_view[:n])
    return h.hexdigest()


def process_files(path, files, territory_id, alerts_metadata_filename):
    """Convert various `files`, specifically GeoJSON, TIFF, and CSV files.

    1. Converts any TIFF file to JPEG format (but also keeping the TIFF file)
    2. Collects the names of any .geojson file in path and returns it.
    3. Filters the `alerts_metadata_filename` CSV rows based on the specified territory ID,
      and generates a unique metadata UUID for the filtered CSV records, returning them.

    Parameters
    ----------
    path : str
        The local directory path where the `files` reside.
    files : list of str
        A list of filenames to be processed, which may include GeoJSON, TIFF, and CSV files.
    territory_id : int
        The identifier for the territory used to filter the alerts metadata.
    alerts_metadata_filename : str
        The filename of the alerts metadata CSV that needs to be processed.

    Returns
    -------
    dict
        contains keys
        - "geojsons": A list of the GeoJSON filenames found in `files`.
        - "alerts_metadata":
            A list of filtered alerts metadata records: [{column -> value}, … , {column -> value}]
            or None if no valid records were found.

    FIXME: Refactor this function for better readability and separation of concerns.
    """
    logger.info(f"Processing files: {files}")
    geojsons = []
    alerts_metadata = None
    for file_name in files:
        if file_name.endswith(".geojson"):
            geojsons.append(file_name)
        elif file_name.endswith(".tif"):
            jpeg_file = file_name.split("/")[-1].split(".")[0] + ".jpg"

            local_file_path = os.path.join(path, file_name)
            rel_filepath = os.path.join(
                path,
                _get_tif_rel_filepath(file_name, local_file_path, territory_id),
            )

            # if jpeg file already exist skip it
            if os.path.exists(os.path.join(rel_filepath, jpeg_file)):
                continue

            logger.info(f"Converting TIFF file to JPEG: {jpeg_file}")

            # Ensure the file exists in the local directory
            if os.path.exists(os.path.join(rel_filepath, file_name.split("/")[-1])):
                try:
                    with Image.open(
                        os.path.join(rel_filepath, file_name.split("/")[-1])
                    ) as img:
                        # save the image at the same location in the datalake as its tiff
                        img.save(os.path.join(rel_filepath, jpeg_file), "JPEG")
                except Exception as e:
                    logger.error(
                        f"Tif image can not be opened, potentially empty: {str(e)}"
                    )
        elif file_name.endswith(".csv"):
            if file_name != alerts_metadata_filename:
                continue
            file_path = os.path.join(path, file_name)
            if os.path.exists(file_path):
                df = pd.read_csv(file_path)
                filtered_df = df[df["territory_id"] == territory_id]
                # Hash the file content
                hash_hex = sha256sum(file_path)
                # Generate a UUID from the content hash
                metadata_uuid = uuid.uuid5(uuid.NAMESPACE_DNS, hash_hex)

                filtered_df["_geolocation"] = [[0.0, 0.0]] * len(filtered_df)
                filtered_df["metadata_uuid"] = [str(metadata_uuid)] * len(filtered_df)
                filtered_df["source"] = file_name
                # this op is used for terras alerts only at this point
                filtered_df["alert_source"] = "terras"
                alerts_metadata = filtered_df.to_dict("records")
        else:
            logger.info(f"Skipping file: {file_name}")

    return {"geojsons": geojsons, "alerts_metadata": alerts_metadata}


def load_alerts_to_postgis(local_directory, processed):
    outputs = {}
    outputs["alerts_metadata"] = processed["alerts_metadata"]
    outputs["geojsons"] = []

    for file_name in processed["geojsons"]:
        if os.path.exists(os.path.join(local_directory, file_name)):
            logger.info(f"Storing GeoJSON file: {file_name}")
            with open(os.path.join(local_directory, file_name), "r") as f:
                geojson_data = json.load(f)
                # this op is used for terras alerts only at this point to have at single alert level
                outputs["geojsons"].append(
                    {
                        "source": file_name,
                        "data": geojson_data,
                        "alert_source": "terras",
                    }
                )

    return outputs


class AlertsDBWriter:
    """
    AlertsDBWriter converts GeoJSON data and alert metadata into structured SQL tables.
    Specifically tailored for operations involving geographic data and alerts metadata stored in GeoJSON format.

    This class manages database connections using PostgreSQL through psycopg2.

    TODO: DRY with KoboDBWriter

    """

    def __init__(self, db_connection_string, table_name):
        """
        Initializes the GeojsonIOManager with the provided connection string and form response table to be used
        """
        self.db_connection_string = db_connection_string
        self.table_name = table_name

    def _get_conn(self):
        """
        Establishes a connection to the PostgreSQL database using the class's configured connection string.
        """
        return psycopg2.connect(dsn=self.db_connection_string)

    def _table_exists(self, cursor, table_name):
        cursor.execute(
            """
        SELECT EXISTS (
          SELECT FROM information_schema.tables
          WHERE table_schema = 'public'
          AND table_name = %s
        );
        """,
            (table_name,),
        )
        return cursor.fetchone()[0]

    def _create_metadata_cols(self, metadata, table_name):
        # TODO: have this reflect the create_table.sql file
        metadata_cols = [
            "territory_id",
            "type_alert",
            "month",
            "year",
            "total_alerts",
            "description_alerts",
            "confidence",
            "metadata_uuid",
            "source",
            "alert_source",
        ]
        with self._get_conn() as conn, conn.cursor() as cursor:
            if not self._table_exists(cursor, f"{table_name}__metadata"):
                query = f"""
                CREATE TABLE public.{table_name}__metadata();
                """
                cursor.execute(query)
                conn.commit()
                logger.info(f"Table {table_name}__metadata created.")
            else:
                return
            for column in metadata.keys():
                # if the column is not one we care about do not add it
                if column not in metadata_cols:
                    continue
                try:
                    cursor.execute(f"""
                    ALTER TABLE {table_name}__metadata
                    ADD COLUMN "{column}" TEXT;
                    """)
                except errors.DuplicateColumn:
                    logger.error(
                        f"Skipping adding column due to DuplicateColumn, metadata column has been accounted for already in the past: {column}"
                    )
                    continue
                except Exception as e:
                    logger.error(
                        f"An error occurred while creating new column: {column} for {table_name}__metadata: {e}"
                    )
                    raise

    def _create_alert_cols(self, table_name):
        # TODO: have this reflect the create_table.sql file
        alert_cols = [
            "_id",
            "alert_source",
            "alert_type",
            "area_alert_ha",
            "basin_id",
            "count",
            "date_end_t0",
            "date_end_t1",
            "date_start_t0",
            "date_start_t1",
            "grid",
            "label",
            "length_alert_km",
            "month_detec",
            "sat_detect_prefix",
            "sat_viz_prefix",
            "satellite",
            "territory_id",
            "territory_name",
            "year_detec",
            "g__coordinates",
            "g__type",
            "geom",
            "source",
        ]

        with self._get_conn() as conn, conn.cursor() as cursor:
            if not self._table_exists(cursor, f"{table_name}__metadata"):
                query = f"""
                CREATE TABLE public.{table_name}();
                """
                cursor.execute(query)
                conn.commit()
                logger.info(f"Table {table_name} created.")
            else:
                return
            for column in alert_cols:
                try:
                    cursor.execute(f"""
                    ALTER TABLE {table_name}
                    ADD COLUMN "{column}" TEXT;
                    """)
                except errors.DuplicateColumn:
                    logger.error(
                        f"Skipping adding column due to DuplicateColumn, alert column has been accounted for already in the past: {column}"
                    )
                    continue
                except Exception as e:
                    logger.error(
                        f"An error occurred while creating new column: {column} for {table_name}: {e}"
                    )
                    raise

    def handle_output(self, outputs):
        """
        Processes GeoJSON data/metadata from Dagster assets and inserts it into a PostgreSQL database. It iterates over each GeoJSON/metadata object, extracts relevant features and properties, and constructs SQL queries to insert these data into the database. After processing all features, it commits the transaction and closes the database connection.
        """
        table_name = self.table_name
        conn = self._get_conn()
        cursor = conn.cursor()

        try:
            geojsons = outputs["geojsons"]
            if geojsons:
                # check to see if we need to create the cols for the first time
                self._create_alert_cols(table_name)
            else:
                logger.info("No alerts geojson to store.")

            for geojson in geojsons:
                try:
                    cursor.execute("BEGIN")  # Start a new transaction

                    for feature in geojson["data"]["features"]:
                        try:
                            source = geojson["source"]
                            alert_source = geojson["alert_source"]
                            geom = json.dumps(feature["geometry"])
                            if "properties" in feature:
                                properties_str = json.dumps(feature["properties"])
                                properties = json.loads(properties_str)
                            else:
                                properties = None

                            # Safely accessing each property, defaulting to None if missing
                            _id = properties.get("id")
                            alert_type = properties.get("alert_type")
                            area_alert_ha = properties.get("area_alert_ha")
                            basin_id = properties.get("basin_id")
                            count = properties.get("count")
                            date_end_t0 = properties.get("date_end_t0")
                            date_end_t1 = properties.get("date_end_t1")
                            date_start_t0 = properties.get("date_start_t0")
                            date_start_t1 = properties.get("date_start_t1")
                            grid = properties.get("grid")
                            label = properties.get("label")
                            month_detec = properties.get("month_detec")
                            sat_detect_prefix = properties.get("sat_detect_prefix")
                            sat_viz_prefix = properties.get("sat_viz_prefix")
                            satellite = properties.get("satellite")
                            territory_id = properties.get("territory_id")
                            territory_name = properties.get("territory_name")
                            year_detec = properties.get("year_detec")
                            g__type = feature["geometry"].get("type")
                            g__coordinates = json.dumps(
                                feature["geometry"]["coordinates"]
                            )
                            length_alert_km = properties.get("length_alert_km")

                            # Inserting data into the alerts table
                            query = f""" INSERT INTO {table_name} (_id, alert_type, area_alert_ha, basin_id, count, date_end_t0, date_end_t1, date_start_t0, date_start_t1, grid, label, month_detec, sat_detect_prefix, sat_viz_prefix, satellite, territory_id, territory_name, year_detec, source, geom, g__type, g__coordinates, length_alert_km, alert_source) VALUES (%s, %s, %s, %s, %s, %s, %s, %s, %s, %s, %s, %s, %s, %s, %s, %s, %s, %s, %s, %s, %s, %s, %s, %s); """

                            # Execute the query
                            # `g__*` columns are for backward compatibility and are redundant with `geom` column
                            cursor.execute(
                                query,
                                (
                                    _id,
                                    alert_type,
                                    area_alert_ha,
                                    basin_id,
                                    count,
                                    date_end_t0,
                                    date_end_t1,
                                    date_start_t0,
                                    date_start_t1,
                                    grid,
                                    label,
                                    month_detec,
                                    sat_detect_prefix,
                                    sat_viz_prefix,
                                    satellite,
                                    territory_id,
                                    territory_name,
                                    year_detec,
                                    source,
                                    geom,
                                    g__type,
                                    g__coordinates,
                                    length_alert_km,
                                    alert_source,
                                ),
                            )

                        except errors.UniqueViolation:
                            logger.info(
                                f"Skipping insert due to UniqueViolation, this alert has been processed already in the past: {source}"
                            )
                            continue
                        except Exception:
                            logger.exception(
                                "An unexpected error occurred while processing feature"
                            )
                            raise
                    # End of inner loop, commit the transaction after processing all features
                    conn.commit()
                except Exception:
                    logger.exception("An error occurred while processing GeoJSON")
                    conn.rollback()  # Rollback the transaction in case of an error
                    raise

            metadatas = outputs["alerts_metadata"]

            if metadatas:
                self._create_metadata_cols(metadatas[0], table_name)
            else:
                logger.info("No alerts metadata to store.")

            for metadata in metadatas:
                try:
                    cursor.execute("BEGIN")  # Start a new transaction
                    source = metadata["source"]

                    territory_id = metadata.get("territory_id")
                    type_alert = metadata.get("type_alert")
                    month = metadata.get("month")
                    year = metadata.get("year")
                    total_alerts = metadata.get("total_alerts")
                    description_alerts = metadata.get("description_alerts")
                    confidence = metadata.get("confidence")
                    metadata_uuid = metadata.get("metadata_uuid")
                    source = metadata.get("source")
                    alert_source = metadata.get("alert_source")

                    if confidence is not None:
                        try:
                            confidence = float(confidence)
                        except ValueError:
                            confidence = None

                    # Inserting data into the configured table with _metadata prepend name
                    query = f"""INSERT INTO {table_name}__metadata (territory_id, type_alert, month, year, total_alerts, description_alerts, confidence, metadata_uuid, source, alert_source) VALUES (%s, %s, %s, %s, %s, %s, %s, %s, %s, %s);"""

                    # Execute the query
                    cursor.execute(
                        query,
                        (
                            territory_id,
                            type_alert,
                            month,
                            year,
                            total_alerts,
                            description_alerts,
                            confidence,
                            metadata_uuid,
                            source,
                            alert_source,
                        ),
                    )

                    # End of inner loop, commit the transaction after processing all features
                    conn.commit()
                except errors.UniqueViolation:
                    logger.info(
                        f"Skipping insert due to UniqueViolation, this alert has been processed already in the past: {source}"
                    )
                    conn.rollback()
                except Exception:
                    logger.exception(
                        "An error occurred while processing alerts metadata."
                    )
                    conn.rollback()  # Rollback the transaction in case of an error
                    raise

        finally:
            cursor.close()
            conn.close()<|MERGE_RESOLUTION|>--- conflicted
+++ resolved
@@ -29,16 +29,11 @@
 
 
 def conninfo(db: postgresql):
-<<<<<<< HEAD
-    """Convert a `postgresql` Windmill Resource to psycopg-style connection string"""
-    return " ".join(f"{k}={v}" for k, v in db.items())
-=======
     """Convert a `postgresql` Windmill Resources to psycopg-style connection string"""
     # password is optional
     password_part = f" password={db['password']}" if "password" in db else ""
     conn = "dbname={dbname} user={user} host={host} port={port}".format(**db)
     return conn + password_part
->>>>>>> 1aa499b2
 
 
 def main(
